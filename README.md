--- conflicted
+++ resolved
@@ -1,4 +1,3 @@
-<<<<<<< HEAD
 # Reproducing Our Results
 
 ## 1. Environment Setup
@@ -50,13 +49,4 @@
 This reproduces all quantitative results reported in the study.
 
 ## 5. Visualization
-Our evaluation script comes with visualization functionality to compare the onnx exports of the models
-=======
-Set Up:
-1. Access Data folder stored on my drive. [ https://drive.google.com/drive/folders/1B5uGyLZooPKAEWKwljVcHHbr7ddmtfRM?usp=sharing ]. This make require direct sharing to your gmails but ive set it to anyone with link. Download the data and reorganize it if neccesary after extracting if it gets split up. match format in drive. this folder should be added to the root of the repo
-2. set up a .env in the root of the repo to work for your machine you can use the following as a template, just change the paths
-  REPO_DIR="/home/colin/projects/CISC_473_project"
-  DATA_ROOT="/home/colin/projects/CISC_473_project_data"
-  OUT_DIR="/home/colin/projects/CISC_473_project/outputs/run1"
-  SAVE_DIR="/home/colin/projects/CISC_473_project/checkpoints/run1"
->>>>>>> 9a3121fa
+Our evaluation script comes with visualization functionality to compare the onnx exports of the models